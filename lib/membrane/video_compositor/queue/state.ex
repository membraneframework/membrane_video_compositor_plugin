defmodule Membrane.VideoCompositor.Queue.State do
  @moduledoc false
  # Responsible for keeping tract of queue state.

  alias Bunch
  alias Membrane.{Buffer, Pad, RawVideo, Time}
  alias Membrane.VideoCompositor
  alias Membrane.VideoCompositor.{CompositorCoreFormat, Scene, SceneChangeEvent}
  alias Membrane.VideoCompositor.Queue.Strategy
  alias Membrane.VideoCompositor.Queue.Strategy.Live.State, as: LiveStrategyState
  alias Membrane.VideoCompositor.Queue.Strategy.Offline.State, as: OfflineStrategyState
  alias Membrane.VideoCompositor.Queue.State.{HandlerState, PadState}

  @enforce_keys [:output_framerate, :custom_strategy_state, :handler]
  defstruct @enforce_keys ++
              [
                pads_states: %{},
                next_buffer_pts: 0,
                next_buffer_number: 1,
                output_format: %CompositorCoreFormat{pad_formats: %{}},
                scene: Scene.empty(),
                user_messages: []
              ]

  @type pads_states :: %{Pad.ref() => PadState.t()}

<<<<<<< HEAD
  @type strategy_state :: OfflineStrategyState.t() | LiveStrategyState.t()
=======
  @type scene_update_event :: {:update_scene, pts :: Time.non_neg(), scene :: Scene.t()}

  @type strategy_state :: OfflineStrategyState.t()
>>>>>>> 5004b9b6

  @type t :: %__MODULE__{
          output_framerate: RawVideo.framerate_t(),
          custom_strategy_state: strategy_state(),
          handler: HandlerState.t(),
          pads_states: pads_states(),
<<<<<<< HEAD
          next_buffer_pts: Time.non_neg_t(),
          next_buffer_number: non_neg_integer(),
          output_format: CompositorCoreFormat.t(),
          scene: Scene.t(),
          user_messages: list(any())
        }

  @spec register_pad(t(), Pad.ref_t(), VideoCompositor.input_pad_options()) :: t()
  def register_pad(state, pad_ref, pad_options) do
    Bunch.Struct.put_in(state, [:pads_states, pad_ref], PadState.new(pad_options))
  end

  @spec register_buffer(t(), Buffer.t(), Pad.ref_t()) :: t()
  def register_buffer(state, buffer, pad) do
    frame_pts = buffer.pts + Bunch.Struct.get_in(state, [:pads_states, pad, :timestamp_offset])

    Bunch.Struct.update_in(
      state,
      [:pads_states, pad, :events_queue],
      &(&1 ++ [{:frame, frame_pts, buffer.payload}])
    )
  end

  @spec register_event(t(), {PadState.pad_event(), Pad.ref_t()} | {:message, msg :: any()}) :: t()
  def register_event(state, event) do
=======
          next_buffer_pts: Time.non_neg(),
          output_format: CompositorCoreFormat.t(),
          scene: Scene.t(),
          scene_update_events: list(scene_update_event()),
          most_recent_frame_pts: Time.non_neg(),
          custom_strategy_state: strategy_state()
        }

  @spec put_event(t(), scene_update_event() | {PadState.pad_event(), Pad.ref()}) :: t()
  def put_event(state, event) do
>>>>>>> 5004b9b6
    case event do
      {:message, msg} ->
        Map.update!(state, :user_messages, &(&1 ++ [msg]))

      {pad_event, pad_ref} ->
        Bunch.Struct.update_in(
          state,
          [:pads_states, pad_ref, :events_queue],
          &(&1 ++ [pad_event])
        )
    end
  end

  @spec pop_events(t(), %{Pad.ref_t() => non_neg_integer()}, boolean()) ::
          {pads_frames :: %{Pad.ref_t() => binary()}, updated_state :: t()}
  def pop_events(state, frame_indexes, keep_frame?) do
    {pads_frames, state} =
      frame_indexes
      |> Enum.reduce(
        {%{}, state},
        fn {pad, index}, {pads_frames, state} ->
          {events_before_frame, tail = [{:frame, _pts, frame_data} | events_after_frame]} =
            state
            |> Bunch.Struct.get_in([:pads_states, pad, :events_queue])
            |> Enum.split(index)

          updated_events_queue = if keep_frame?, do: tail, else: events_after_frame

          state =
            state
            |> Bunch.Struct.put_in([:pads_states, pad, :events_queue], updated_events_queue)
            |> handle_events_before_frame(pad, events_before_frame)

<<<<<<< HEAD
          {Map.put(pads_frames, pad, frame_data), state}
        end
      )

    state =
      state
      |> update_next_buffer_pts()

    {pads_frames, state}
  end

  @spec handle_events_before_frame(t(), Pad.ref_t(), [PadState.pad_event()]) :: t()
  defp handle_events_before_frame(state, pad, events_before_frame) do
    Enum.reduce(
      events_before_frame,
      state,
      fn event, state ->
        case event do
          {:stream_format, stream_format} ->
            Bunch.Struct.put_in(state, [:output_format, :pad_formats, pad], stream_format)

          _other ->
            state
        end
      end
    )
  end

  @spec get_actions(t(), t(), %{Pad.ref_t() => binary()}, Membrane.Time.non_neg_t()) ::
          Strategy.compositor_actions()
  def get_actions(new_state, previous_state, pads_frames, buffer_pts) do
    new_state = new_state |> HandlerState.check_callbacks(previous_state)

    stream_format_action =
      if new_state.output_format != previous_state.output_format do
        [stream_format: {:output, new_state.output_format}]
      else
        []
      end

    scene_action =
      if new_state.scene != previous_state.scene do
        [event: {:output, %SceneChangeEvent{new_scene: new_state.scene}}]
      else
        []
      end

    buffer_action = [
      buffer: {:output, %Buffer{payload: pads_frames, pts: buffer_pts, dts: buffer_pts}}
    ]

    stream_format_action ++ scene_action ++ buffer_action
  end

  @spec update_next_buffer_pts(t()) :: t()
  defp update_next_buffer_pts(
         state = %__MODULE__{
           output_framerate: {fps_num, fps_den},
           next_buffer_number: next_buffer_number
         }
       ) do
    %__MODULE__{
      state
      | next_buffer_pts: Kernel.ceil(Time.second() * next_buffer_number * fps_den / fps_num),
        next_buffer_number: next_buffer_number + 1
    }
=======
    @spec add_video(State.t(), Pad.ref(), %{:video_config => VideoConfig.t()}) :: State.t()
    def add_video(state, added_pad, %{video_config: video_config}) do
      Bunch.Struct.put_in(state, [:scene, :video_configs, added_pad], video_config)
    end

    @spec remove_video(State.t(), Pad.ref()) :: State.t()
    def remove_video(state, removed_pad) do
      Bunch.Struct.delete_in(state, [:scene, :video_configs, removed_pad])
    end
>>>>>>> 5004b9b6
  end
end<|MERGE_RESOLUTION|>--- conflicted
+++ resolved
@@ -24,33 +24,26 @@
 
   @type pads_states :: %{Pad.ref() => PadState.t()}
 
-<<<<<<< HEAD
   @type strategy_state :: OfflineStrategyState.t() | LiveStrategyState.t()
-=======
-  @type scene_update_event :: {:update_scene, pts :: Time.non_neg(), scene :: Scene.t()}
-
-  @type strategy_state :: OfflineStrategyState.t()
->>>>>>> 5004b9b6
 
   @type t :: %__MODULE__{
           output_framerate: RawVideo.framerate_t(),
           custom_strategy_state: strategy_state(),
           handler: HandlerState.t(),
           pads_states: pads_states(),
-<<<<<<< HEAD
-          next_buffer_pts: Time.non_neg_t(),
+          next_buffer_pts: Time.non_neg(),
           next_buffer_number: non_neg_integer(),
           output_format: CompositorCoreFormat.t(),
           scene: Scene.t(),
           user_messages: list(any())
         }
 
-  @spec register_pad(t(), Pad.ref_t(), VideoCompositor.input_pad_options()) :: t()
+  @spec register_pad(t(), Pad.ref(), VideoCompositor.input_pad_options()) :: t()
   def register_pad(state, pad_ref, pad_options) do
     Bunch.Struct.put_in(state, [:pads_states, pad_ref], PadState.new(pad_options))
   end
 
-  @spec register_buffer(t(), Buffer.t(), Pad.ref_t()) :: t()
+  @spec register_buffer(t(), Buffer.t(), Pad.ref()) :: t()
   def register_buffer(state, buffer, pad) do
     frame_pts = buffer.pts + Bunch.Struct.get_in(state, [:pads_states, pad, :timestamp_offset])
 
@@ -61,20 +54,8 @@
     )
   end
 
-  @spec register_event(t(), {PadState.pad_event(), Pad.ref_t()} | {:message, msg :: any()}) :: t()
+  @spec register_event(t(), {PadState.pad_event(), Pad.ref()} | {:message, msg :: any()}) :: t()
   def register_event(state, event) do
-=======
-          next_buffer_pts: Time.non_neg(),
-          output_format: CompositorCoreFormat.t(),
-          scene: Scene.t(),
-          scene_update_events: list(scene_update_event()),
-          most_recent_frame_pts: Time.non_neg(),
-          custom_strategy_state: strategy_state()
-        }
-
-  @spec put_event(t(), scene_update_event() | {PadState.pad_event(), Pad.ref()}) :: t()
-  def put_event(state, event) do
->>>>>>> 5004b9b6
     case event do
       {:message, msg} ->
         Map.update!(state, :user_messages, &(&1 ++ [msg]))
@@ -88,8 +69,8 @@
     end
   end
 
-  @spec pop_events(t(), %{Pad.ref_t() => non_neg_integer()}, boolean()) ::
-          {pads_frames :: %{Pad.ref_t() => binary()}, updated_state :: t()}
+  @spec pop_events(t(), %{Pad.ref() => non_neg_integer()}, boolean()) ::
+          {pads_frames :: %{Pad.ref() => binary()}, updated_state :: t()}
   def pop_events(state, frame_indexes, keep_frame?) do
     {pads_frames, state} =
       frame_indexes
@@ -108,7 +89,6 @@
             |> Bunch.Struct.put_in([:pads_states, pad, :events_queue], updated_events_queue)
             |> handle_events_before_frame(pad, events_before_frame)
 
-<<<<<<< HEAD
           {Map.put(pads_frames, pad, frame_data), state}
         end
       )
@@ -120,7 +100,7 @@
     {pads_frames, state}
   end
 
-  @spec handle_events_before_frame(t(), Pad.ref_t(), [PadState.pad_event()]) :: t()
+  @spec handle_events_before_frame(t(), Pad.ref(), [PadState.pad_event()]) :: t()
   defp handle_events_before_frame(state, pad, events_before_frame) do
     Enum.reduce(
       events_before_frame,
@@ -137,7 +117,7 @@
     )
   end
 
-  @spec get_actions(t(), t(), %{Pad.ref_t() => binary()}, Membrane.Time.non_neg_t()) ::
+  @spec get_actions(t(), t(), %{Pad.ref() => binary()}, Membrane.Time.non_neg()) ::
           Strategy.compositor_actions()
   def get_actions(new_state, previous_state, pads_frames, buffer_pts) do
     new_state = new_state |> HandlerState.check_callbacks(previous_state)
@@ -175,16 +155,5 @@
       | next_buffer_pts: Kernel.ceil(Time.second() * next_buffer_number * fps_den / fps_num),
         next_buffer_number: next_buffer_number + 1
     }
-=======
-    @spec add_video(State.t(), Pad.ref(), %{:video_config => VideoConfig.t()}) :: State.t()
-    def add_video(state, added_pad, %{video_config: video_config}) do
-      Bunch.Struct.put_in(state, [:scene, :video_configs, added_pad], video_config)
-    end
-
-    @spec remove_video(State.t(), Pad.ref()) :: State.t()
-    def remove_video(state, removed_pad) do
-      Bunch.Struct.delete_in(state, [:scene, :video_configs, removed_pad])
-    end
->>>>>>> 5004b9b6
   end
 end