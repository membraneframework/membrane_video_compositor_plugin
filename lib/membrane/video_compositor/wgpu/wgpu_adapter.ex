defmodule Membrane.VideoCompositor.WgpuAdapter do
  @moduledoc false

  alias Membrane.VideoCompositor.RustStructs
  alias Membrane.VideoCompositor.VideoTransformations
  alias Membrane.VideoCompositor.Wgpu.Native

  @type id() :: non_neg_integer()
  @type wgpu_state() :: any()
  @type error() :: any()
  @type frame() :: binary()
  @type pts() :: Membrane.Time.t()
  @type frame_with_pts :: {binary(), pts()}

  @spec init(Membrane.RawVideo.t()) :: {:error, wgpu_state()} | {:ok, wgpu_state()}
  def init(output_stream_format) do
    {:ok, output_stream_format} =
      RustStructs.RawVideo.from_membrane_raw_video(output_stream_format)

    Native.init(output_stream_format)
  end

  @doc """
  Uploads a frame to the compositor.

  If all videos have provided input frames with a current enough pts, this will also render and return a composed frame.
  """
<<<<<<< HEAD
  @spec upload_frame(wgpu_state(), id(), frame_with_pts()) ::
          :ok | {:ok, frame_with_pts()}
  def upload_frame(state, id, {frame, pts}) do
    case Native.upload_frame(state, id, frame, pts) do
=======
  @spec process_frame(wgpu_state_t(), id_t(), frame_with_pts_t()) ::
          :ok | {:ok, frame_with_pts_t()}
  def process_frame(state, id, {frame, pts}) do
    case Native.process_frame(state, id, frame, pts) do
>>>>>>> 40ac5d76
      :ok ->
        :ok

      {:ok, frame} ->
        {:ok, frame}

      {:error, reason} ->
        raise "Error while uploading/composing frame, reason: #{inspect(reason)}"
    end
  end

  @doc """
  Forcibly renders the composed frame, even if we are still waiting for some frames to arrive
  """
  @spec force_render(state :: wgpu_state()) ::
          {:ok, merged_frames :: frame_with_pts()} | {:error, error()}

  def force_render(state) do
    case Native.force_render(state) do
      {:ok, frame} -> {:ok, frame}
      {:error, reason} -> raise "Error while force rendering, reason: #{inspect(reason)}"
    end
  end

  @doc """
  Add an input video with the given numerical `id`.

  Provided `id` should be unique within all previous ones. If a video with a given id already exists in the compositor, this will raise.
  """
  @spec add_video(
          state :: wgpu_state(),
          id :: id(),
          stream_format :: Membrane.RawVideo.t(),
          placement :: RustStructs.BaseVideoPlacement.t(),
          transformations :: VideoTransformations.t()
        ) :: :ok | {:error, error()}
  def add_video(state, id, stream_format, placement, transformations) do
    {:ok, rust_stream_format} = RustStructs.RawVideo.from_membrane_raw_video(stream_format)

    case Native.add_video(state, id, rust_stream_format, placement, transformations) do
      :ok -> :ok
      {:error, reason} -> raise "Error while adding a video, reason: #{inspect(reason)}"
    end
  end

  @doc """
  If the video doesn't exist this will return an error.
  """
  @spec remove_video(
          state :: wgpu_state(),
          id :: id()
        ) :: :ok | {:error, error()}
  def remove_video(state, id) do
    case Native.remove_video(state, id) do
      :ok -> :ok
      {:error, reason} -> raise "Error while removing a video, reason: #{inspect(reason)}"
    end
  end

  @doc """
  Update input stream_format for the given video.
  """
  @spec update_stream_format(
          state :: wgpu_state(),
          id :: id(),
          stream_format :: Membrane.RawVideo.t()
        ) ::
          :ok
  def update_stream_format(state, id, stream_format) do
    {:ok, rust_stream_format} = RustStructs.RawVideo.from_membrane_raw_video(stream_format)

    case Native.update_stream_format(state, id, rust_stream_format) do
      :ok ->
        :ok

      {:error, reason} ->
        raise "Error while updating video stream_format, reason: #{inspect(reason)}"
    end
  end

  @doc """
  Update placement for the given video.
  """
  @spec update_placement(
          state :: wgpu_state(),
          id :: id(),
          placement :: RustStructs.BaseVideoPlacement.t()
        ) :: :ok | {:error, :bad_video_index}
  def update_placement(state, id, placement) do
    case Native.update_placement(state, id, placement) do
      :ok -> :ok
      {:error, {:bad_video_index, _index}} -> {:error, :bad_video_index}
      {:error, reason} -> raise "Error while updating video placement, reason: #{inspect(reason)}"
    end
  end

  @doc """
  Update transformations for the given video.
  """
  @spec update_transformations(
          state :: wgpu_state(),
          id :: id(),
          transformations :: Membrane.VideoCompositor.VideoTransformations.t()
        ) :: :ok | {:error, :bad_video_index}
  def update_transformations(state, id, transformations) do
    case Native.update_transformations(state, id, transformations) do
      :ok ->
        :ok

      {:error, {:bad_video_index, _index}} ->
        {:error, :bad_video_index}

      {:error, reason} ->
        raise "Error while updating video transformations, reason: #{inspect(reason)}"
    end
  end

  @doc """
  Send an end of stream to a video with the given `id`.

  This causes the video to be deleted after it's enqueued frames are used up.
  """
<<<<<<< HEAD
  @spec send_end_of_stream(wgpu_state(), id()) ::
          :ok | {:error, error()}
=======
  @spec send_end_of_stream(wgpu_state_t(), id_t()) ::
          {:ok, [frame_with_pts_t()]}
>>>>>>> 40ac5d76
  def send_end_of_stream(state, id) do
    case Native.send_end_of_stream(state, id) do
      {:ok, frames} ->
        {:ok, frames}

      {:error, reason} ->
        raise "Error while sending an end of stream message to a video, reason: #{inspect(reason)}"
    end
  end
end<|MERGE_RESOLUTION|>--- conflicted
+++ resolved
@@ -25,17 +25,10 @@
 
   If all videos have provided input frames with a current enough pts, this will also render and return a composed frame.
   """
-<<<<<<< HEAD
-  @spec upload_frame(wgpu_state(), id(), frame_with_pts()) ::
+  @spec process_frame(wgpu_state(), id(), frame_with_pts()) ::
           :ok | {:ok, frame_with_pts()}
-  def upload_frame(state, id, {frame, pts}) do
-    case Native.upload_frame(state, id, frame, pts) do
-=======
-  @spec process_frame(wgpu_state_t(), id_t(), frame_with_pts_t()) ::
-          :ok | {:ok, frame_with_pts_t()}
   def process_frame(state, id, {frame, pts}) do
     case Native.process_frame(state, id, frame, pts) do
->>>>>>> 40ac5d76
       :ok ->
         :ok
 
@@ -158,13 +151,8 @@
 
   This causes the video to be deleted after it's enqueued frames are used up.
   """
-<<<<<<< HEAD
   @spec send_end_of_stream(wgpu_state(), id()) ::
-          :ok | {:error, error()}
-=======
-  @spec send_end_of_stream(wgpu_state_t(), id_t()) ::
-          {:ok, [frame_with_pts_t()]}
->>>>>>> 40ac5d76
+          {:ok, [frame_with_pts()]}
   def send_end_of_stream(state, id) do
     case Native.send_end_of_stream(state, id) do
       {:ok, frames} ->
