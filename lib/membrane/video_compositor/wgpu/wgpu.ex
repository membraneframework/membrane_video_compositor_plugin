defmodule Membrane.VideoCompositor.Wgpu do
  @moduledoc """
  This module implements video composition in wgpu
  """
  @behaviour Membrane.VideoCompositor.FrameCompositor

  alias Membrane.VideoCompositor.Common.{Position, RawVideo}
  alias Membrane.VideoCompositor.Wgpu.Native

  @impl true
  def init(output_caps) do
    {:ok, output_caps} = RawVideo.from_membrane_raw_video(output_caps)
    Native.init(output_caps)
  end

  @impl true
  def upload_frame(state, id, {frame, pts}) do
    result = Native.upload_frame(state, id, frame, pts)

    if match?(:ok, result) do
      {:ok, state}
    else
      {:ok, frame} = result
      {{:ok, frame}, state}
    end
  end

  @impl true
  def force_render(state) do
    {:ok, frame} = Native.force_render(state)
    {{:ok, frame}, state}
  end

  @impl true
  def add_video(internal_state, id, input_caps, {x, y}, z \\ 0.0, scale \\ 1.0) do
    {:ok, input_caps} = RawVideo.from_membrane_raw_video(input_caps)
<<<<<<< HEAD
    {:ok, position} = Position.from_tuple({x, y, z, scale})
=======
    position = Position.from_tuple({x, y, z})
>>>>>>> 99a043cb
    :ok = Native.add_video(internal_state, id, input_caps, position)
    {:ok, internal_state}
  end

  @impl true
<<<<<<< HEAD
  def set_position(internal_state, id, {x, y}, z \\ 0.0, scale \\ 1.0) do
    {:ok, position} = Position.from_tuple({x, y, z, scale})
=======
  def set_position(internal_state, id, {x, y}, z \\ 0.0) do
    position = Position.from_tuple({x, y, z})
>>>>>>> 99a043cb
    {Native.set_position(internal_state, id, position), internal_state}
  end

  @impl true
  def remove_video(internal_state, id) do
    :ok = Native.remove_video(internal_state, id)
    {:ok, internal_state}
  end

  @impl true
  def send_end_of_stream(internal_state, id) do
    :ok = Native.send_end_of_stream(internal_state, id)
    {:ok, internal_state}
  end
end<|MERGE_RESOLUTION|>--- conflicted
+++ resolved
@@ -34,23 +34,14 @@
   @impl true
   def add_video(internal_state, id, input_caps, {x, y}, z \\ 0.0, scale \\ 1.0) do
     {:ok, input_caps} = RawVideo.from_membrane_raw_video(input_caps)
-<<<<<<< HEAD
-    {:ok, position} = Position.from_tuple({x, y, z, scale})
-=======
-    position = Position.from_tuple({x, y, z})
->>>>>>> 99a043cb
+    position = Position.from_tuple({x, y, z, scale})
     :ok = Native.add_video(internal_state, id, input_caps, position)
     {:ok, internal_state}
   end
 
   @impl true
-<<<<<<< HEAD
   def set_position(internal_state, id, {x, y}, z \\ 0.0, scale \\ 1.0) do
-    {:ok, position} = Position.from_tuple({x, y, z, scale})
-=======
-  def set_position(internal_state, id, {x, y}, z \\ 0.0) do
-    position = Position.from_tuple({x, y, z})
->>>>>>> 99a043cb
+    position = Position.from_tuple({x, y, z, scale})
     {Native.set_position(internal_state, id, position), internal_state}
   end
 
