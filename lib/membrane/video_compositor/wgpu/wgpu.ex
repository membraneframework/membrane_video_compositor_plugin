defmodule Membrane.VideoCompositor.Wgpu do
  @moduledoc """
  This module implements video composition in wgpu
  """

  alias Membrane.VideoCompositor.RustStructs
  alias Membrane.VideoCompositor.Wgpu.Native

  @type id_t() :: non_neg_integer()
  @type wgpu_state_t() :: any()
  @type error_t() :: any()
  @type frame_t() :: binary()
  @type pts_t() :: Membrane.Time.t()
  @type frame_with_pts_t :: {binary(), pts_t()}

  @spec init(Membrane.RawVideo.t()) :: {:error, wgpu_state_t()} | {:ok, wgpu_state_t()}
  def init(output_caps) do
    {:ok, output_caps} = RustStructs.RawVideo.from_membrane_raw_video(output_caps)
    Native.init(output_caps)
  end

  @doc """
  Uploads a frame to the compositor.

  If all videos have provided input frames with a current enough pts, this will also render and return a composed frame.
  """
  @spec upload_frame(wgpu_state_t(), id_t(), frame_with_pts_t()) ::
<<<<<<< HEAD
          {:ok | {:ok, frame_with_pts_t()}, wgpu_state_t()}
=======
          :ok | {:ok, frame_with_pts_t()}
>>>>>>> eec6b8a8
  def upload_frame(state, id, {frame, pts}) do
    case Native.upload_frame(state, id, frame, pts) do
      :ok ->
        :ok

      {:ok, frame} ->
        {:ok, frame}

      {:error, reason} ->
        raise "Error while uploading/composing frame, reason: #{inspect(reason)}"
    end
  end

  @doc """
  Forcibly renders the composed frame, even if we are still waiting for some frames to arrive
  """
  @spec force_render(state :: wgpu_state_t()) ::
<<<<<<< HEAD
          {{:ok, merged_frames :: frame_with_pts_t()}, wgpu_state_t()} | {:error, error_t()}
=======
          {:ok, merged_frames :: frame_with_pts_t()} | {:error, error_t()}
>>>>>>> eec6b8a8

  def force_render(state) do
    case Native.force_render(state) do
      {:ok, frame} -> {:ok, frame}
      {:error, reason} -> raise "Error while force rendering, reason: #{inspect(reason)}"
    end
  end

  @doc """
<<<<<<< HEAD
  Registers a new input video with the given numerical `id`.

  Provided `id` should be unique within all previous ones, otherwise the compositor may or may not replace
  the old video with this id with a new one.
  `x` and `y` are pixel coordinates specifying where the top-left corner of the video should be.
  `z` must be a float between 0.0 and 1.0, and it determines which videos are drawn in front of others.
  A video with a higher `z` coordinate will cover videos with lower `z` coordinates.
  """
  @spec add_video(
          state :: wgpu_state_t(),
          id :: id_t(),
          input_caps :: Membrane.RawVideo.t(),
          position :: {x :: non_neg_integer(), y :: non_neg_integer()},
          z :: float(),
          scale :: float()
        ) :: {:ok, wgpu_state_t()} | {:error, error_t()}
  def add_video(state, id, input_caps, {x, y}, z \\ 0.0, scale \\ 1.0) do
    {:ok, input_caps} = RustStructs.RawVideo.from_membrane_raw_video(input_caps)
    properties = RustStructs.VideoProperties.from_tuple({x, y, z, scale})

    case Native.add_video(state, id, input_caps, properties) do
      :ok -> {:ok, state}
      {:error, reason} -> raise "Error while adding a video, reason: #{inspect(reason)}"
    end
  end

  @doc """
=======
  Set input video with the given numerical `id`.
  Used for adding new input videos as well as updating properties of existing ones.

  Provided `id` should be unique within all previous ones, otherwise the compositor may or may not replace
  the old video with this id with a new one.
>>>>>>> eec6b8a8
  `x` and `y` are pixel coordinates specifying where the top-left corner of the video should be.
  `z` must be a float between 0.0 and 1.0, and it determines which videos are drawn in front of others.
  A video with a higher `z` coordinate will cover videos with lower `z` coordinates.
  """
<<<<<<< HEAD
  @spec set_properties(
          state :: wgpu_state_t(),
          id :: id_t(),
          position :: {x :: non_neg_integer(), y :: non_neg_integer()},
          z :: float(),
          scale :: float()
        ) :: {:ok, wgpu_state_t()} | {:error, error_t()}
  def set_properties(state, id, {x, y}, z \\ 0.0, scale \\ 1.0) do
=======
  @spec put_video(
          state :: wgpu_state_t(),
          id :: id_t(),
          input_caps :: Membrane.RawVideo.t(),
          position :: {x :: non_neg_integer(), y :: non_neg_integer()},
          z :: float(),
          scale :: float()
        ) :: :ok | {:error, error_t()}
  def put_video(state, id, input_caps, {x, y}, z \\ 0.0, scale \\ 1.0) do
    {:ok, input_caps} = RustStructs.RawVideo.from_membrane_raw_video(input_caps)
>>>>>>> eec6b8a8
    properties = RustStructs.VideoProperties.from_tuple({x, y, z, scale})

    case Native.put_video(state, id, input_caps, properties) do
      :ok -> :ok
      {:error, reason} -> raise "Error while adding a video, reason: #{inspect(reason)}"
    end
  end

  @doc """
  If the video doesn't exist this will return an error.
  """
  @spec remove_video(
          state :: wgpu_state_t(),
          id :: id_t()
<<<<<<< HEAD
        ) :: {:ok, wgpu_state_t()} | {:error, error_t()}
=======
        ) :: :ok | {:error, error_t()}
>>>>>>> eec6b8a8
  def remove_video(state, id) do
    case Native.remove_video(state, id) do
      :ok -> :ok
      {:error, reason} -> raise "Error while removing a video, reason: #{inspect(reason)}"
    end
  end

  @doc """
  Send an end of stream to a video with the given `id`.

  This causes the video to be deleted after it's enqueued frames are used up.
  """
  @spec send_end_of_stream(wgpu_state_t(), id_t()) ::
<<<<<<< HEAD
          {:ok, wgpu_state_t()} | {:error, error_t()}
=======
          :ok | {:error, error_t()}
>>>>>>> eec6b8a8
  def send_end_of_stream(state, id) do
    case Native.send_end_of_stream(state, id) do
      :ok ->
        :ok

      {:error, reason} ->
        raise "Error while sending an end of stream message to a video, reason: #{inspect(reason)}"
    end
  end
end<|MERGE_RESOLUTION|>--- conflicted
+++ resolved
@@ -25,11 +25,7 @@
   If all videos have provided input frames with a current enough pts, this will also render and return a composed frame.
   """
   @spec upload_frame(wgpu_state_t(), id_t(), frame_with_pts_t()) ::
-<<<<<<< HEAD
-          {:ok | {:ok, frame_with_pts_t()}, wgpu_state_t()}
-=======
           :ok | {:ok, frame_with_pts_t()}
->>>>>>> eec6b8a8
   def upload_frame(state, id, {frame, pts}) do
     case Native.upload_frame(state, id, frame, pts) do
       :ok ->
@@ -47,11 +43,7 @@
   Forcibly renders the composed frame, even if we are still waiting for some frames to arrive
   """
   @spec force_render(state :: wgpu_state_t()) ::
-<<<<<<< HEAD
-          {{:ok, merged_frames :: frame_with_pts_t()}, wgpu_state_t()} | {:error, error_t()}
-=======
           {:ok, merged_frames :: frame_with_pts_t()} | {:error, error_t()}
->>>>>>> eec6b8a8
 
   def force_render(state) do
     case Native.force_render(state) do
@@ -61,67 +53,26 @@
   end
 
   @doc """
-<<<<<<< HEAD
-  Registers a new input video with the given numerical `id`.
-
-  Provided `id` should be unique within all previous ones, otherwise the compositor may or may not replace
-  the old video with this id with a new one.
-  `x` and `y` are pixel coordinates specifying where the top-left corner of the video should be.
-  `z` must be a float between 0.0 and 1.0, and it determines which videos are drawn in front of others.
-  A video with a higher `z` coordinate will cover videos with lower `z` coordinates.
-  """
-  @spec add_video(
-          state :: wgpu_state_t(),
-          id :: id_t(),
-          input_caps :: Membrane.RawVideo.t(),
-          position :: {x :: non_neg_integer(), y :: non_neg_integer()},
-          z :: float(),
-          scale :: float()
-        ) :: {:ok, wgpu_state_t()} | {:error, error_t()}
-  def add_video(state, id, input_caps, {x, y}, z \\ 0.0, scale \\ 1.0) do
-    {:ok, input_caps} = RustStructs.RawVideo.from_membrane_raw_video(input_caps)
-    properties = RustStructs.VideoProperties.from_tuple({x, y, z, scale})
-
-    case Native.add_video(state, id, input_caps, properties) do
-      :ok -> {:ok, state}
-      {:error, reason} -> raise "Error while adding a video, reason: #{inspect(reason)}"
-    end
-  end
-
-  @doc """
-=======
   Set input video with the given numerical `id`.
   Used for adding new input videos as well as updating properties of existing ones.
 
   Provided `id` should be unique within all previous ones, otherwise the compositor may or may not replace
   the old video with this id with a new one.
->>>>>>> eec6b8a8
   `x` and `y` are pixel coordinates specifying where the top-left corner of the video should be.
-  `z` must be a float between 0.0 and 1.0, and it determines which videos are drawn in front of others.
-  A video with a higher `z` coordinate will cover videos with lower `z` coordinates.
+  `z_value` must be a float between 0.0 and 1.0, and it determines which videos are drawn in front of others.
+  A video with a higher `z_value` coordinate will cover videos with lower `z` coordinates.
   """
-<<<<<<< HEAD
-  @spec set_properties(
-          state :: wgpu_state_t(),
-          id :: id_t(),
-          position :: {x :: non_neg_integer(), y :: non_neg_integer()},
-          z :: float(),
-          scale :: float()
-        ) :: {:ok, wgpu_state_t()} | {:error, error_t()}
-  def set_properties(state, id, {x, y}, z \\ 0.0, scale \\ 1.0) do
-=======
   @spec put_video(
           state :: wgpu_state_t(),
           id :: id_t(),
           input_caps :: Membrane.RawVideo.t(),
           position :: {x :: non_neg_integer(), y :: non_neg_integer()},
-          z :: float(),
+          z_value :: float(),
           scale :: float()
         ) :: :ok | {:error, error_t()}
-  def put_video(state, id, input_caps, {x, y}, z \\ 0.0, scale \\ 1.0) do
+  def put_video(state, id, input_caps, {x, y}, z_value \\ 0.0, scale \\ 1.0) do
     {:ok, input_caps} = RustStructs.RawVideo.from_membrane_raw_video(input_caps)
->>>>>>> eec6b8a8
-    properties = RustStructs.VideoProperties.from_tuple({x, y, z, scale})
+    properties = RustStructs.VideoProperties.from_tuple({x, y, z_value, scale})
 
     case Native.put_video(state, id, input_caps, properties) do
       :ok -> :ok
@@ -135,11 +86,7 @@
   @spec remove_video(
           state :: wgpu_state_t(),
           id :: id_t()
-<<<<<<< HEAD
-        ) :: {:ok, wgpu_state_t()} | {:error, error_t()}
-=======
         ) :: :ok | {:error, error_t()}
->>>>>>> eec6b8a8
   def remove_video(state, id) do
     case Native.remove_video(state, id) do
       :ok -> :ok
@@ -153,11 +100,7 @@
   This causes the video to be deleted after it's enqueued frames are used up.
   """
   @spec send_end_of_stream(wgpu_state_t(), id_t()) ::
-<<<<<<< HEAD
-          {:ok, wgpu_state_t()} | {:error, error_t()}
-=======
           :ok | {:error, error_t()}
->>>>>>> eec6b8a8
   def send_end_of_stream(state, id) do
     case Native.send_end_of_stream(state, id) do
       :ok ->
