--- conflicted
+++ resolved
@@ -4,22 +4,11 @@
   """
 
   use Membrane.Bin
-<<<<<<< HEAD
+
   alias Membrane.VideoCompositor.Handler
   alias Membrane.{Pad, RawVideo}
   alias Membrane.VideoCompositor.Core, as: VCCore
-  alias Membrane.VideoCompositor.{Queue, Scene}
-=======
-  alias Membrane.{Pad, RawVideo, Time}
-  alias Membrane.VideoCompositor.Core, as: VCCore
-  alias Membrane.VideoCompositor.{Queue, Scene, VideoConfig}
->>>>>>> b7723b74
-
-  @typedoc """
-  Defines how VC should be notified with new scene -
-  new composition schema.
-  """
-  @type scene_update_notification :: {:update_scene, Scene.t()}
+  alias Membrane.VideoCompositor.{Handler, Queue, Scene}
 
   @typedoc """
   Defines implemented VC queuing strategies.
@@ -39,10 +28,7 @@
   @type init_options :: %__MODULE__{
           output_stream_format: RawVideo.t(),
           queuing_strategy: queuing_strategy(),
-<<<<<<< HEAD
           handler: Handler.t(),
-=======
->>>>>>> b7723b74
           metadata: init_metadata()
         }
 
@@ -89,7 +75,7 @@
     availability: :on_request,
     options: [
       timestamp_offset: [
-        spec: Time.non_neg_t(),
+        spec: Membrane.Time.non_neg_t(),
         description: "Input stream PTS offset in nanoseconds. Must be non-negative.",
         default: 0
       ],
@@ -135,7 +121,7 @@
   end
 
   @impl true
-  def handle_parent_notification({:update_scene, scene = %Scene{}}, _ctx, state) do
-    {[notify_child: {:queue, {:update_scene, scene}}], state}
+  def handle_parent_notification(msg, _ctx, state) do
+    {[notify_child: {:queue, msg}], state}
   end
 end