--- conflicted
+++ resolved
@@ -58,12 +58,8 @@
     state = %{
       video_positions_waiting_for_caps: %{},
       caps: options.caps,
-<<<<<<< HEAD
       real_time: options.real_time,
-      internal_state: internal_state,
-=======
       wgpu_state: wgpu_state,
->>>>>>> 82dac7e7
       pads_to_ids: %{},
       new_pad_id: 0
     }
@@ -87,9 +83,8 @@
 
   @impl true
   def handle_tick(:render_frame, _ctx, state) do
-    {{:ok, {frame, pts}}, internal_state} = Wgpu.force_render(state.internal_state)
-
-    state = %{state | internal_state: internal_state}
+    {:ok, {frame, pts}} = Wgpu.force_render(state.wgpu_state)
+
     actions = [buffer: {:output, %Buffer{payload: frame, pts: pts}}]
 
     {{:ok, actions}, state}
