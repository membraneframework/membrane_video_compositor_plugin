--- conflicted
+++ resolved
@@ -29,7 +29,6 @@
     demand_unit: :buffers,
     availability: :on_request,
     options: [
-<<<<<<< HEAD
       initial_layout: [
         spec: VideoLayout.t(),
         description: "Initial layout of the video on the screen"
@@ -38,18 +37,11 @@
         spec: CompositorElement.name_t(),
         description: "A unique identifier for the video coming through this pad",
         default: nil
-=======
-      position: [
-        spec: {integer(), integer()},
-        description:
-          "Initial position of the video on the screen, given in the pixels, relative to the upper left corner of the screen",
-        default: {0, 0}
       ],
       timestamp_offset: [
         spec: Membrane.Time.non_neg_t(),
         description: "Input stream PTS offset in nanoseconds. Must be non-negative.",
         default: 0
->>>>>>> 941bb51f
       ]
     ]
 
@@ -89,14 +81,11 @@
       link_bin_input(pad)
       |> to(converter)
       |> via_in(:input,
-<<<<<<< HEAD
-        options: [initial_layout: context.options.initial_layout, name: context.options.name]
-=======
         options: [
-          position: context.options.position,
+          initial_layout: context.options.initial_layout,
+          name: context.options.name,
           timestamp_offset: context.options.timestamp_offset
         ]
->>>>>>> 941bb51f
       )
       |> to(:compositor)
     ]
