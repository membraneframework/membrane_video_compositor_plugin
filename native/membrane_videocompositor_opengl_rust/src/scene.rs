//! High-level structures, such as Scenes and Videos.

use crate::gl;
use crate::{
    errors::CompositorError,
    framebuffers::{self, YUVRenderTarget},
    shaders::ShaderProgram,
    textures::YUVPlanarTexture,
};

/// A point in 2D space
pub struct Point(pub f32, pub f32);

/// Describes where a video should be located in the scene space.
/// All coordinates have to be in the range [-1, 1].
pub struct VideoPlacementTemplate {
    pub top_right: Point,
    pub top_left: Point,
    pub bot_left: Point,
    pub bot_right: Point,
    /// This value is supposed to be used for making some videos appear 'in front of' other videos.
    /// This is still WIP and may not work.
    pub z_value: f32, // don't really know if setting this will do anything.. I guess it shouldn't without a depth buffer? FIXME??
}

impl VideoPlacementTemplate {
    const ELEMENTS: [u32; 6] = [0, 1, 3, 1, 2, 3];

    #[rustfmt::skip]
    fn as_vertex_array(&self) -> Vec<f32> {
    // FIXME: validate this
    vec![
        self.top_right.0, self.top_right.1, self.z_value, 1.0, 1.0,
        self.top_left.0,  self.top_left.1,  self.z_value, 0.0, 1.0,
        self.bot_left.0,  self.bot_left.1,  self.z_value, 0.0, 0.0,
        self.bot_right.0, self.bot_right.1, self.z_value, 1.0, 0.0,
    ]
  }
}

/// Holds the [VertexArrayObject] and [YUVPlanarTexture] which together describe a single input video
struct Video {
    vao: VertexArrayObject, // FIXME: We shouldn't probably have a separate VAO for each video and just use transposition matrices for positioning the videos.
    textures: YUVPlanarTexture,
}

impl Video {
    /// Create a new video given a (placement template)[VideoPlacementTemplate] and the video's resolution.
    fn new(
        placement: VideoPlacementTemplate,
        width: usize,
        height: usize,
    ) -> Result<Self, CompositorError> {
        Ok(Self {
            vao: VertexArrayObject::new(
                &placement.as_vertex_array(),
                &VideoPlacementTemplate::ELEMENTS,
            )?,

            textures: YUVPlanarTexture::new(width, height)?,
        })
    }

    /// Draw this video into the currently attached render target
<<<<<<< HEAD
    fn draw(&self) -> Result<(), CompositorError> {
        self.textures.bind()?;
        self.vao.draw()?;
        Ok(())
=======
    fn draw(&self, _bind_proof: &framebuffers::DrawBoundYUVRenderTarget) {
        self.textures.bind();
        self.vao.draw();
>>>>>>> 7f74d946
    }

    /// Change the current frame of this video.
    fn upload_texture(&self, data: &[u8]) -> Result<(), CompositorError> {
        self.textures.load_frame(data)?;
        Ok(())
    }
}

/// An abstraction of OpenGL's [Vertex Array Object](<https://www.khronos.org/opengl/wiki/Vertex_Specification#Vertex_Array_Object>).
/// This struct also stores the vertex and elements buffer ids and deletes the whole thing when it is dropped.
///
/// It only does rendering in the `GL_TRIANGLES` mode and expects the drawn objects to have a texture.
struct VertexArrayObject {
    id: gl!(GLuint),
    vertices_id: gl!(GLuint),
    elements_id: gl!(GLuint),
    elements_len: usize,
}

impl VertexArrayObject {
    /// Create a new instance given the `vertices` and `elements`
    ///
    /// This function assumes the following:
    ///  * all parameters are valid
    ///  * `vertices` should be in a specific format. Each vertex should have, in this order:
    ///    - 3 `f32`s in the [-1, 1] range describing the position.
    ///    - 2 `f32`s in the [0, 1] range describing the texture coordinates.
    ///  * `elements.len() % 3 == 0` (since `elements` should describe triangles)
    ///  * `elements` only contain GLuints in the [0, `vertices.len()`] range.
    fn new(vertices: &[f32], elements: &[gl!(GLuint)]) -> Result<Self, CompositorError> {
        use std::ffi::c_void;
        unsafe {
            let mut id = 0;
            gl!(GenVertexArrays(1, &mut id))?;
            gl!(BindVertexArray(id))?;

            let mut buffers = [0, 0];
            gl!(GenBuffers(2, buffers.as_mut_ptr()))?;
            let [vertices_id, elements_id] = buffers;

            gl!(BindBuffer(gl!(ARRAY_BUFFER), vertices_id))?;
            gl!(BufferData(
                gl!(ARRAY_BUFFER),
                std::mem::size_of_val(vertices) as isize,
                vertices.as_ptr() as *const c_void,
                gl!(STATIC_DRAW)
            ))?;

            gl!(VertexAttribPointer(
                0,
                3,
                gl!(FLOAT),
                gl!(FALSE),
                5 * std::mem::size_of::<f32>() as i32,
                std::ptr::null::<c_void>()
            ))?;
            gl!(EnableVertexAttribArray(0))?;

            gl!(VertexAttribPointer(
                1,
                2,
                gl!(FLOAT),
                gl!(FALSE),
                5 * std::mem::size_of::<f32>() as i32,
                (3 * std::mem::size_of::<f32>()) as *const c_void
            ))?;
            gl!(EnableVertexAttribArray(1))?;

            gl!(BindBuffer(gl!(ELEMENT_ARRAY_BUFFER), elements_id))?;
            gl!(BufferData(
                gl!(ELEMENT_ARRAY_BUFFER),
                std::mem::size_of_val(elements) as isize,
                elements.as_ptr() as *const c_void,
                gl!(STATIC_DRAW)
            ))?;

            Ok(Self {
                id,
                vertices_id,
                elements_id,
                elements_len: elements.len(),
            })
        }
    }

    fn bind(&self) -> Result<(), CompositorError> {
        unsafe { gl!(BindVertexArray(self.id))? }
        Ok(())
    }

    fn unbind() -> Result<(), CompositorError> {
        unsafe { gl!(BindVertexArray(0))? }
        Ok(())
    }

    /// Draws this VAO. This function handles the binding and unbinding of this VAO as well.
    fn draw(&self) -> Result<(), CompositorError> {
        use std::ffi::c_void;
        self.bind()?;
        unsafe {
            gl!(DrawElements(
                gl!(TRIANGLES),
                self.elements_len as i32,
                gl!(UNSIGNED_INT),
                std::ptr::null::<c_void>()
            ))?
        }
        Self::unbind()?;
        Ok(())
    }
}

impl Drop for VertexArrayObject {
    fn drop(&mut self) {
        unsafe {
            let buffers = [self.vertices_id, self.elements_id];
            gl!(DeleteBuffers(2, buffers.as_ptr())).unwrap();
            gl!(DeleteVertexArrays(1, &self.id)).unwrap();
        }
    }
}

/// Keeps all of the information and OpenGL components needed for composition.
/// Supports Adding new videos dynamically, but currently window positions are fixed after the videos are created. Videos also cannot be removed.
pub struct Scene {
    videos: Vec<Video>,
    render_target: YUVRenderTarget,
    shader_program: ShaderProgram,
}

impl Scene {
    /// Create a new Scene with a given output resolution and a `shader_program`. The shader program will be run for each plane in each video.
    /// An OpenGL context has to be current for the calling thread for this to work currently.
    pub fn new(
        out_width: usize,
        out_height: usize,
        shader_program: ShaderProgram,
    ) -> Result<Self, CompositorError> {
        // FIXME: the shader should probably be constructed in this function instead of being passed as an argument
        Ok(Self {
            videos: Vec::new(),
            render_target: YUVRenderTarget::new(out_width, out_height)?,
            shader_program,
        })
    }

    /// Add a video to the scene.
    /// The video will be placed in an area specified by `placement`
    /// This returns the index that should be used for uploading textures to this video.
    pub fn add_video(
        &mut self,
        placement: VideoPlacementTemplate,
        width: usize,
        height: usize,
    ) -> Result<usize, CompositorError> {
        self.videos.push(Video::new(placement, width, height)?);
        Ok(self.videos.len() - 1)
    }

    /// Upload a texture to a video specified by the `video_idx`
    ///
    /// # Panics
    ///
    /// This function will panic if the `video_idx` is not an index of an existing video and if `data` doesn't have proper length for a YUV420p-encoded frame for the specified video.
    pub fn upload_texture(&self, video_idx: usize, data: &[u8]) -> Result<(), CompositorError> {
        self.videos[video_idx].upload_texture(data)?;
        Ok(())
    }

    /// Render the current state of the scene and copy the result into `buffer`
    ///
    /// # Panics
    ///
    /// This function will panic if the `buffer` is not long enough to hold the resulting image.

    pub fn draw_into(&mut self, buffer: &mut [u8]) -> Result<(), CompositorError> {
        use framebuffers::Plane;
        self.shader_program.use_program()?;

        for plane in [Plane::Y, Plane::U, Plane::V] {
<<<<<<< HEAD
            self.render_target.bind_for_drawing(plane)?;
=======
            let bind_proof = self.render_target.bind_for_drawing(plane);
>>>>>>> 7f74d946
            // FIXME: This is a very ugly API, nothing suggests that you need to set this.
            //        This is how it's implemented in the C++ version, we can change this after we have a MVP
            self.shader_program.set_int("texture1", plane as i32)?;

            for video in self.videos.iter() {
<<<<<<< HEAD
                video.draw()?;
=======
                video.draw(&bind_proof);
>>>>>>> 7f74d946
            }
        }
        self.render_target.read(buffer)?;

        Ok(())
    }

    /// Width of the Y plane of the images produced by rendering this scene
    pub fn out_width(&self) -> usize {
        self.render_target.width()
    }

    /// Height of the Y plane of the images produced by rendering this scene
    pub fn out_height(&self) -> usize {
        self.render_target.height()
    }
}<|MERGE_RESOLUTION|>--- conflicted
+++ resolved
@@ -7,6 +7,7 @@
     shaders::ShaderProgram,
     textures::YUVPlanarTexture,
 };
+use glad_gles2::gl;
 
 /// A point in 2D space
 pub struct Point(pub f32, pub f32);
@@ -62,16 +63,13 @@
     }
 
     /// Draw this video into the currently attached render target
-<<<<<<< HEAD
-    fn draw(&self) -> Result<(), CompositorError> {
+    fn draw(
+        &self,
+        _bind_proof: &framebuffers::DrawBoundYUVRenderTarget,
+    ) -> Result<(), CompositorError> {
         self.textures.bind()?;
         self.vao.draw()?;
         Ok(())
-=======
-    fn draw(&self, _bind_proof: &framebuffers::DrawBoundYUVRenderTarget) {
-        self.textures.bind();
-        self.vao.draw();
->>>>>>> 7f74d946
     }
 
     /// Change the current frame of this video.
@@ -86,9 +84,9 @@
 ///
 /// It only does rendering in the `GL_TRIANGLES` mode and expects the drawn objects to have a texture.
 struct VertexArrayObject {
-    id: gl!(GLuint),
-    vertices_id: gl!(GLuint),
-    elements_id: gl!(GLuint),
+    id: gl::GLuint,
+    vertices_id: gl::GLuint,
+    elements_id: gl::GLuint,
     elements_len: usize,
 }
 
@@ -102,51 +100,51 @@
     ///    - 2 `f32`s in the [0, 1] range describing the texture coordinates.
     ///  * `elements.len() % 3 == 0` (since `elements` should describe triangles)
     ///  * `elements` only contain GLuints in the [0, `vertices.len()`] range.
-    fn new(vertices: &[f32], elements: &[gl!(GLuint)]) -> Result<Self, CompositorError> {
+    fn new(vertices: &[f32], elements: &[gl::GLuint]) -> Result<Self, CompositorError> {
         use std::ffi::c_void;
         unsafe {
             let mut id = 0;
-            gl!(GenVertexArrays(1, &mut id))?;
-            gl!(BindVertexArray(id))?;
+            gl!(gl::GenVertexArrays(1, &mut id))?;
+            gl!(gl::BindVertexArray(id))?;
 
             let mut buffers = [0, 0];
-            gl!(GenBuffers(2, buffers.as_mut_ptr()))?;
+            gl!(gl::GenBuffers(2, buffers.as_mut_ptr()))?;
             let [vertices_id, elements_id] = buffers;
 
-            gl!(BindBuffer(gl!(ARRAY_BUFFER), vertices_id))?;
-            gl!(BufferData(
-                gl!(ARRAY_BUFFER),
+            gl!(gl::BindBuffer(gl::ARRAY_BUFFER, vertices_id))?;
+            gl!(gl::BufferData(
+                gl::ARRAY_BUFFER,
                 std::mem::size_of_val(vertices) as isize,
                 vertices.as_ptr() as *const c_void,
-                gl!(STATIC_DRAW)
-            ))?;
-
-            gl!(VertexAttribPointer(
+                gl::STATIC_DRAW
+            ))?;
+
+            gl!(gl::VertexAttribPointer(
                 0,
                 3,
-                gl!(FLOAT),
-                gl!(FALSE),
+                gl::FLOAT,
+                gl::FALSE,
                 5 * std::mem::size_of::<f32>() as i32,
                 std::ptr::null::<c_void>()
             ))?;
-            gl!(EnableVertexAttribArray(0))?;
-
-            gl!(VertexAttribPointer(
+            gl!(gl::EnableVertexAttribArray(0))?;
+
+            gl!(gl::VertexAttribPointer(
                 1,
                 2,
-                gl!(FLOAT),
-                gl!(FALSE),
+                gl::FLOAT,
+                gl::FALSE,
                 5 * std::mem::size_of::<f32>() as i32,
                 (3 * std::mem::size_of::<f32>()) as *const c_void
             ))?;
-            gl!(EnableVertexAttribArray(1))?;
-
-            gl!(BindBuffer(gl!(ELEMENT_ARRAY_BUFFER), elements_id))?;
-            gl!(BufferData(
-                gl!(ELEMENT_ARRAY_BUFFER),
+            gl!(gl::EnableVertexAttribArray(1))?;
+
+            gl!(gl::BindBuffer(gl::ELEMENT_ARRAY_BUFFER, elements_id))?;
+            gl!(gl::BufferData(
+                gl::ELEMENT_ARRAY_BUFFER,
                 std::mem::size_of_val(elements) as isize,
                 elements.as_ptr() as *const c_void,
-                gl!(STATIC_DRAW)
+                gl::STATIC_DRAW
             ))?;
 
             Ok(Self {
@@ -159,12 +157,12 @@
     }
 
     fn bind(&self) -> Result<(), CompositorError> {
-        unsafe { gl!(BindVertexArray(self.id))? }
+        unsafe { gl!(gl::BindVertexArray(self.id))? }
         Ok(())
     }
 
     fn unbind() -> Result<(), CompositorError> {
-        unsafe { gl!(BindVertexArray(0))? }
+        unsafe { gl!(gl::BindVertexArray(0))? }
         Ok(())
     }
 
@@ -173,10 +171,10 @@
         use std::ffi::c_void;
         self.bind()?;
         unsafe {
-            gl!(DrawElements(
-                gl!(TRIANGLES),
+            gl!(gl::DrawElements(
+                gl::TRIANGLES,
                 self.elements_len as i32,
-                gl!(UNSIGNED_INT),
+                gl::UNSIGNED_INT,
                 std::ptr::null::<c_void>()
             ))?
         }
@@ -189,8 +187,8 @@
     fn drop(&mut self) {
         unsafe {
             let buffers = [self.vertices_id, self.elements_id];
-            gl!(DeleteBuffers(2, buffers.as_ptr())).unwrap();
-            gl!(DeleteVertexArrays(1, &self.id)).unwrap();
+            gl!(gl::DeleteBuffers(2, buffers.as_ptr())).unwrap();
+            gl!(gl::DeleteVertexArrays(1, &self.id)).unwrap();
         }
     }
 }
@@ -253,21 +251,13 @@
         self.shader_program.use_program()?;
 
         for plane in [Plane::Y, Plane::U, Plane::V] {
-<<<<<<< HEAD
-            self.render_target.bind_for_drawing(plane)?;
-=======
-            let bind_proof = self.render_target.bind_for_drawing(plane);
->>>>>>> 7f74d946
+            let bind_proof = self.render_target.bind_for_drawing(plane)?;
             // FIXME: This is a very ugly API, nothing suggests that you need to set this.
             //        This is how it's implemented in the C++ version, we can change this after we have a MVP
             self.shader_program.set_int("texture1", plane as i32)?;
 
             for video in self.videos.iter() {
-<<<<<<< HEAD
-                video.draw()?;
-=======
-                video.draw(&bind_proof);
->>>>>>> 7f74d946
+                video.draw(&bind_proof)?;
             }
         }
         self.render_target.read(buffer)?;
