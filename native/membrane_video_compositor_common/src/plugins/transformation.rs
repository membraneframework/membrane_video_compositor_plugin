use std::{any::Any, sync::Arc};

<<<<<<< HEAD
use crate::{plugins::PluginArgumentEncoder, texture::Texture, WgpuContext};
=======
use crate::{plugins::PluginArgumentEncoder, WgpuCtx};
>>>>>>> f06ccd16

use super::PluginRegistryKey;

// NOTE: Send + Sync is necessary to store these in the compositor's state later.
//       'static is necessary for sending across elixir
/// # Examples
/// initialization might look like this:
/// ```no_run
/// # use std::sync::Arc;
<<<<<<< HEAD
/// # use membrane_video_compositor_common::{WgpuContext, wgpu, texture::Texture};
=======
/// # use membrane_video_compositor_common::WgpuCtx;
>>>>>>> f06ccd16
/// use membrane_video_compositor_common::elixir_transfer::{StructElixirPacket, TransformationElixirPacket};
/// use membrane_video_compositor_common::plugins::{PluginArgumentEncoder, PluginRegistryKey, transformation::Transformation};
/// # struct CustomTransformation{
/// #     ctx: Arc<WgpuContext>
/// # }
/// # struct CustomTransformationArg{}
/// #
/// # impl PluginArgumentEncoder for CustomTransformation {
/// #     type Arg = CustomTransformationArg;
/// #     fn registry_key() -> PluginRegistryKey<'static>
/// #     where
/// #         Self: Sized
/// #     {
/// #         PluginRegistryKey("custom transformation")
/// #     }
/// # }
/// #
/// # impl Transformation for CustomTransformation {
<<<<<<< HEAD
/// #     type Error = ();
/// #
/// #     fn apply(&self, arg: &Self::Arg, source: &Texture, target: &Texture) -> Result<(), Self::Error> {
/// #         Ok(())
/// #     }
/// #     fn new(ctx: Arc<WgpuContext>) -> Self
=======
/// #     fn do_stuff(&self, arg: &Self::Arg) {}
/// #     fn new(ctx: Arc<WgpuCtx>) -> Self
>>>>>>> f06ccd16
/// #     where
/// #         Self: Sized {
/// #         Self { ctx }
/// #     }
/// # }
///
/// #[rustler::nif]
/// fn get_transformation(ctx: StructElixirPacket<WgpuCtx>) -> TransformationElixirPacket {
///     let ctx = unsafe { ctx.decode() };
///     unsafe { TransformationElixirPacket::encode(CustomTransformation::new(ctx)) }
/// }
/// ```
pub trait Transformation: PluginArgumentEncoder {
    type Error: rustler::Encoder;

    fn apply(&self, arg: &Self::Arg, source: &Texture, target: &Texture)
        -> Result<(), Self::Error>;

    fn new(ctx: Arc<WgpuCtx>) -> Self
    where
        Self: Sized;
}

pub trait UntypedTransformation: Send + Sync + 'static {
    fn registry_key(&self) -> PluginRegistryKey<'static>;
    fn apply(
        &self,
        arg: &dyn Any,
        source: &Texture,
        target: &Texture,
    ) -> Result<(), Box<dyn rustler::Encoder>>;
}

impl<T: Transformation> UntypedTransformation for T {
    fn registry_key(&self) -> PluginRegistryKey<'static> {
        <Self as PluginArgumentEncoder>::registry_key()
    }

    fn apply(
        &self,
        arg: &dyn Any,
        source: &Texture,
        target: &Texture,
    ) -> Result<(), Box<dyn rustler::Encoder>> {
        self.apply(
            arg.downcast_ref().unwrap_or_else(|| panic!(
                "in {}, expected a successful cast to user-defined Arg type. Something went seriously wrong here.", 
                module_path!()
            )),
            source,
            target
        ).map_err(|err| Box::new(err) as Box<dyn rustler::Encoder>)
    }
}<|MERGE_RESOLUTION|>--- conflicted
+++ resolved
@@ -1,10 +1,6 @@
 use std::{any::Any, sync::Arc};
 
-<<<<<<< HEAD
-use crate::{plugins::PluginArgumentEncoder, texture::Texture, WgpuContext};
-=======
-use crate::{plugins::PluginArgumentEncoder, WgpuCtx};
->>>>>>> f06ccd16
+use crate::{plugins::PluginArgumentEncoder, texture::Texture, WgpuCtx};
 
 use super::PluginRegistryKey;
 
@@ -14,15 +10,11 @@
 /// initialization might look like this:
 /// ```no_run
 /// # use std::sync::Arc;
-<<<<<<< HEAD
-/// # use membrane_video_compositor_common::{WgpuContext, wgpu, texture::Texture};
-=======
-/// # use membrane_video_compositor_common::WgpuCtx;
->>>>>>> f06ccd16
+/// # use membrane_video_compositor_common::{WgpuCtx, wgpu, texture::Texture};
 /// use membrane_video_compositor_common::elixir_transfer::{StructElixirPacket, TransformationElixirPacket};
 /// use membrane_video_compositor_common::plugins::{PluginArgumentEncoder, PluginRegistryKey, transformation::Transformation};
 /// # struct CustomTransformation{
-/// #     ctx: Arc<WgpuContext>
+/// #     ctx: Arc<WgpuCtx>
 /// # }
 /// # struct CustomTransformationArg{}
 /// #
@@ -37,17 +29,12 @@
 /// # }
 /// #
 /// # impl Transformation for CustomTransformation {
-<<<<<<< HEAD
 /// #     type Error = ();
 /// #
 /// #     fn apply(&self, arg: &Self::Arg, source: &Texture, target: &Texture) -> Result<(), Self::Error> {
 /// #         Ok(())
 /// #     }
-/// #     fn new(ctx: Arc<WgpuContext>) -> Self
-=======
-/// #     fn do_stuff(&self, arg: &Self::Arg) {}
 /// #     fn new(ctx: Arc<WgpuCtx>) -> Self
->>>>>>> f06ccd16
 /// #     where
 /// #         Self: Sized {
 /// #         Self { ctx }
