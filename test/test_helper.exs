--- conflicted
+++ resolved
@@ -1,11 +1,6 @@
 excluded = [
   long: true,
-<<<<<<< HEAD
-  opengl: true,
   wgpu: true,
-  opengl_cpp: true,
-=======
->>>>>>> 931d8c00
   opengl_rust: true
 ]
 
