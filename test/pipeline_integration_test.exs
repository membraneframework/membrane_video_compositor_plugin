--- conflicted
+++ resolved
@@ -7,10 +7,7 @@
   alias Membrane.RawVideo
   alias Membrane.Testing.Pipeline, as: TestingPipeline
   alias Membrane.VideoCompositor.Test.Support.Pipeline.H264, as: PipelineH264
-<<<<<<< HEAD
-=======
   alias Membrane.VideoCompositor.Test.Support.Pipeline.PacketLoss, as: PipelinePacketLoss
->>>>>>> eec6b8a8
   alias Membrane.VideoCompositor.Test.Support.Utils
 
   @hd_video %RawVideo{
@@ -35,7 +32,6 @@
     @tag wgpu: true
     test "2s 720p 30fps video", %{tmp_dir: tmp_dir} do
       test_h264_pipeline(@hd_video, 2, "short_videos", tmp_dir)
-<<<<<<< HEAD
     end
 
     @tag wgpu: true
@@ -48,20 +44,6 @@
       test_h264_pipeline(@hd_video, 30, "long_videos", tmp_dir)
     end
 
-=======
-    end
-
-    @tag wgpu: true
-    test "1s 1080p 30fps video", %{tmp_dir: tmp_dir} do
-      test_h264_pipeline(@full_hd_video, 1, "short_videos", tmp_dir)
-    end
-
-    @tag long_wgpu: true, timeout: 1_000_000
-    test "30s 720p 30fps video", %{tmp_dir: tmp_dir} do
-      test_h264_pipeline(@hd_video, 30, "long_videos", tmp_dir)
-    end
-
->>>>>>> eec6b8a8
     @tag long_wgpu: true, timeout: 1_000_000
     test "60s 1080p 30fps video", %{tmp_dir: tmp_dir} do
       test_h264_pipeline(@full_hd_video, 30, "long_videos", tmp_dir)
@@ -159,6 +141,8 @@
       for pos <- positions,
           do: %InputStream{
             position: pos,
+            z_value: 0.0,
+            scale: 1.0,
             caps: video_caps,
             input: input_path
           }
