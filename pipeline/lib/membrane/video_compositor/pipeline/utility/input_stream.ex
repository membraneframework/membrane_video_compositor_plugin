--- conflicted
+++ resolved
@@ -4,18 +4,10 @@
   """
   @type t() :: %__MODULE__{
           caps: Membrane.RawVideo.t(),
-<<<<<<< HEAD
           layout: Membrane.VideoCompositor.RustStructs.VideoLayout,
+          timestamp_offset: Membrane.Time.non_neg_t(),
           input: String.t() | Membrane.Source
         }
   @enforce_keys [:caps, :layout, :input]
-  defstruct caps: nil, layout: nil, input: nil
-=======
-          position: {non_neg_integer(), non_neg_integer()},
-          timestamp_offset: Membrane.Time.non_neg_t(),
-          input: String.t() | Membrane.Source
-        }
-  @enforce_keys [:caps, :position, :input]
-  defstruct caps: nil, position: nil, timestamp_offset: 0, input: nil
->>>>>>> 941bb51f
+  defstruct caps: nil, layout: nil, timestamp_offset: 0, input: nil
 end