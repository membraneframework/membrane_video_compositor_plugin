--- conflicted
+++ resolved
@@ -13,15 +13,11 @@
   def handle_init(%Options{} = options) do
     source_links =
       Enum.with_index(options.inputs)
-<<<<<<< HEAD
-      |> Enum.map(fn {%InputStream{input: input, layout: layout}, i} ->
-=======
       |> Enum.map(fn {%InputStream{
                         input: input,
-                        position: position,
+                        layout: layout,
                         timestamp_offset: timestamp_offset
                       }, i} ->
->>>>>>> 941bb51f
         source = get_src(input)
         source_name = String.to_atom("source_#{i}")
 
@@ -33,15 +29,8 @@
 
         link(source_name, source)
         |> then(if not is_nil(decoder), do: &to(&1, decoder_name, decoder), else: & &1)
-<<<<<<< HEAD
         |> then(if not is_nil(input_filter), do: &to(&1, input_filter_name, input_filter), else: & &1)
-        |> via_in(:input, options: [initial_layout: layout])
-=======
-        |> then(
-          if not is_nil(input_filter), do: &to(&1, input_filter_name, input_filter), else: & &1
-        )
-        |> via_in(:input, options: [position: position, timestamp_offset: timestamp_offset])
->>>>>>> 941bb51f
+        |> via_in(:input, options: [initial_layout: layout, timestamp_offset: timestamp_offset])
         |> to(:compositor)
       end)
 
