{
    "C_Cpp.errorSquiggles": "Disabled",
    "files.associations": {
        "__locale": "c",
        "filter.h": "c",
        "raw_video.h": "c",
        "functional": "c",
        "locale": "c",
        "concepts": "c",
        "ios": "c",
        "istream": "c",
        "numeric": "c",
        "ostream": "c",
        "random": "c",
        "*.inc": "c",
<<<<<<< HEAD
        "video_compositor.h": "c"
    },
    "cSpell.words": [
        "Beamchmark",
        "benchee",
        "opengl"
    ]
=======
        "video_compositor.h": "c",
        "array": "c",
        "vector": "c",
        "string": "c",
        "string_view": "c",
        "parseutils.h": "c"
    }
>>>>>>> 9c1791c1
}<|MERGE_RESOLUTION|>--- conflicted
+++ resolved
@@ -13,21 +13,10 @@
         "ostream": "c",
         "random": "c",
         "*.inc": "c",
-<<<<<<< HEAD
-        "video_compositor.h": "c"
-    },
-    "cSpell.words": [
-        "Beamchmark",
-        "benchee",
-        "opengl"
-    ]
-=======
         "video_compositor.h": "c",
         "array": "c",
         "vector": "c",
         "string": "c",
         "string_view": "c",
         "parseutils.h": "c"
-    }
->>>>>>> 9c1791c1
 }