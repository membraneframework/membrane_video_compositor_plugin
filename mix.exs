--- conflicted
+++ resolved
@@ -44,12 +44,8 @@
       {:membrane_raw_video_format, "~> 0.2.0"},
       {:membrane_common_c, "~> 0.13.0"},
       {:nx, "~> 0.2"},
-<<<<<<< HEAD
-      {:rustler, "~> 0.25.0"},
       {:qex, "~> 0.5.1"},
-=======
       {:rustler, "~> 0.26.0"},
->>>>>>> 79620ef5
       # Testing
       {:membrane_file_plugin, "~> 0.12.0", only: :test},
       {:membrane_h264_ffmpeg_plugin, "~> 0.21.0", only: :test},
